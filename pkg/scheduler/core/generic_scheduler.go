--- conflicted
+++ resolved
@@ -537,12 +537,9 @@
 	if len(g.predicates) == 0 && !g.framework.HasFilterPlugins() {
 		filtered = g.nodeInfoSnapshot.ListNodes()
 	} else {
-<<<<<<< HEAD
 		// 定义需要找到的节点数量：
-=======
 		// 确定需要检查的节点数量
 		// numNodesToFind 根据某种逻辑找到的可行节点数。
->>>>>>> 37fb6327
 		allNodes := len(g.nodeInfoSnapshot.NodeInfoList)
 		numNodesToFind := g.numFeasibleNodesToFind(int32(allNodes))
 
@@ -585,11 +582,8 @@
 		// 这种设计使得 Kubernetes 调度器在处理复杂调度逻辑时，能够保持高效、灵活和可维护。直接传递参数虽然也能实现功能，但在大型系统中容易导致参数传递复杂化和数据不一致等问题。
 		state.Write(migration.PredicatesStateKey, &migration.PredicatesStateData{Reference: meta})
 
-<<<<<<< HEAD
 		// 并行检查节点是否适合：
-=======
 		// checkNode:检查节点是否适合谓词的函数。
->>>>>>> 37fb6327
 		checkNode := func(i int) {
 			// 我们从上一个调度周期中停止的地方开始检查节点，这是为了确保所有节点在pod中都有相同的检查机会。
 			// We check the nodes starting from where we left off in the previous scheduling cycle,
@@ -641,9 +635,7 @@
 
 		// Stops searching for more nodes once the configured number of feasible nodes
 		// are found.
-<<<<<<< HEAD
 		// 定义一个 checkNode 函数，用于检查单个节点是否适合。并行地检查所有节点：
-=======
 		// 并行节点检查
 		// workqueue。parallelelizeuntil:并行运行checkNode函数，直到上下文被取消或所有节点都被处理。
 		// processedNodes:已处理的节点总数 = 适合调度的节点数量 + 过滤节点状态 + 失败的预选
@@ -652,7 +644,6 @@
 		//	•failedPredicateMap：包含所有不适合调度节点的失败预选条件原因的映射。
 		// g.nextstartnodeindex:更新下一个调度周期的索引。
 		//  •上次开始调度节点索引 + 当前调度周期中处理的节点数 % allNodes，防止一直重复调度
->>>>>>> 37fb6327
 		workqueue.ParallelizeUntil(ctx, 16, allNodes, checkNode)
 		processedNodes := int(filteredLen) + len(filteredNodesStatuses) + len(failedPredicateMap)
 		g.nextStartNodeIndex = (g.nextStartNodeIndex + processedNodes) % allNodes
@@ -667,13 +658,10 @@
 		}
 	}
 
-<<<<<<< HEAD
 	// 调用扩展插件过滤节点：
-=======
 	// 扩展过滤
 	// 扩展器:可以过滤节点的附加组件。
 	// filtered:适合的节点数
->>>>>>> 37fb6327
 	if len(filtered) > 0 && len(g.extenders) != 0 {
 		for _, extender := range g.extenders {
 			// 如果扩展器对当前 Pod 不感兴趣，跳过该扩展器。
